--- conflicted
+++ resolved
@@ -88,18 +88,11 @@
         pred_bboxes (np.ndarray): Predicted boxes.
         out_dir (str): Path of output directory
         filename (str): Filename of the current frame.
-<<<<<<< HEAD
-        show (bool, optional): Visualize the results online.
-            Defaults to False.
-        snapshot (bool, optional): Whether to save the online results.
-            Defaults to False.
-=======
         show (bool, optional): Visualize the results online. Defaults to False.
         snapshot (bool, optional): Whether to save the online results.
             Defaults to False.
         pred_labels (np.ndarray, optional): Predicted labels of boxes.
             Defaults to None.
->>>>>>> 13f002d7
     """
     result_path = osp.join(out_dir, filename)
     mmcv.mkdir_or_exist(result_path)
